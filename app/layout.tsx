--- conflicted
+++ resolved
@@ -1,54 +1,16 @@
-<<<<<<< HEAD
-import type React from "react"
-import type { Metadata } from "next"
-import { Inter } from "next/font/google"
-import "./globals.css"
-import { ThemeProvider } from "@/components/theme-provider"
-import { TermsAgreement } from "@/components/terms-agreement"
-import { Navbar } from "@/components/navbar"
-
-const inter = Inter({ subsets: ["latin"] })
-=======
 import type { Metadata } from 'next'
-import { Poppins } from 'next/font/google'
 import './globals.css'
->>>>>>> 8657c6e2
-
-const poppins = Poppins({
-  subsets: ['latin'],
-  weight: ['300', '400', '500', '600', '700'],
-  variable: '--font-poppins', // Optional: if you want to use it as a CSS variable
-})
 
 export const metadata: Metadata = {
-<<<<<<< HEAD
-  title: "VocaHire Coach - AI-Powered Mock Interviews",
-  description: "Practice your interview skills with our AI-powered mock interview coach",
-    generator: 'v0.dev'
-=======
-  title: 'VocaHire Coach',
-  description: 'AI-powered mock interview platform to help you ace your next interview.',
-  icons: {
-    icon: '/placeholder-logo.svg', // This refers to public/placeholder-logo.svg
-  },
->>>>>>> 8657c6e2
+  title: 'v0 App',
+  description: 'Created with v0',
+  generator: 'v0.dev',
 }
 
 export default function RootLayout({ children }: { children: React.ReactNode }) {
   return (
-<<<<<<< HEAD
-    <html lang="en" suppressHydrationWarning>
-      <body className={inter.className}>
-        <ThemeProvider attribute="class" defaultTheme="system" enableSystem>
-          <Navbar />
-          {children}
-          <TermsAgreement />
-        </ThemeProvider>
-      </body>
-=======
-    <html lang="en" className={`${poppins.variable} font-sans`}>
-      <body className={poppins.className}>{children}</body>
->>>>>>> 8657c6e2
+    <html lang="en">
+      <body>{children}</body>
     </html>
   )
 }