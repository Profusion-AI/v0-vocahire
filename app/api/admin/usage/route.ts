import { NextResponse } from "next/server"
import { getServerSession } from "next-auth/next"
import { authOptions } from "@/lib/auth"
import { getUserUsageStats, UsageType } from "@/lib/usage-tracking"

// Mock user data for development - in production, this would come from your database
const MOCK_USERS = [
  { id: "user_1", email: "user1@example.com", name: "User One" },
  { id: "user_2", email: "user2@example.com", name: "User Two" },
  { id: "user_3", email: "user3@example.com", name: "User Three" },
]

export async function GET() {
  try {
    // Authenticate the admin user
    const session = await getServerSession(authOptions)
<<<<<<< HEAD
    if (!session || !session.user?.email) {
      return NextResponse.json({ error: "Unauthorized" }, { status: 401 })
    }

    // Check if the user is an admin (in production, check against a database)
    const isAdmin = session.user.email.endsWith("@vocahire.com") || process.env.NODE_ENV === "development"
    if (!isAdmin) {
      return NextResponse.json({ error: "Forbidden - Admin access required" }, { status: 403 })
    }
=======
  if (!session || !session.user?.email) {
    return NextResponse.json({ error: "Unauthorized" }, { status: 401 })
  }

  // Check if user is an admin
  const user = await prisma.user.findUnique({
    where: { email: session.user.email },
    select: { email: true },
  })

  // This is a simple check - in production, you'd want a proper role system
  const adminEmails = ["admin@example.com"] // Replace with actual admin emails
  const isAdmin = user && adminEmails.includes(user.email || "")

  if (!isAdmin) {
    return NextResponse.json({ error: "Forbidden" }, { status: 403 })
  }
>>>>>>> 8657c6e2

    // In production, fetch real users from your database
    // For now, use mock data
    const users = MOCK_USERS

    // Get usage stats for each user
    const usagePromises = users.map(async (user) => {
      const usage = await getUserUsageStats(user.id)
      return {
        userId: user.id,
        email: user.email,
        name: user.name,
        usage,
      }
    })

    const usageData = await Promise.all(usagePromises)

    // Calculate totals
    const totals = {
      [UsageType.INTERVIEW_SESSION]: {
        daily: usageData.reduce((sum, user) => sum + (user.usage[UsageType.INTERVIEW_SESSION]?.daily || 0), 0),
        monthly: usageData.reduce((sum, user) => sum + (user.usage[UsageType.INTERVIEW_SESSION]?.monthly || 0), 0),
      },
      [UsageType.FEEDBACK_GENERATION]: {
        daily: usageData.reduce((sum, user) => sum + (user.usage[UsageType.FEEDBACK_GENERATION]?.daily || 0), 0),
        monthly: usageData.reduce((sum, user) => sum + (user.usage[UsageType.FEEDBACK_GENERATION]?.monthly || 0), 0),
      },
    }

    return NextResponse.json({
      users: usageData,
      totals,
    })
  } catch (error) {
    console.error("Error fetching usage data:", error)
    return NextResponse.json(
      {
        error: "Failed to fetch usage data",
        message: error instanceof Error ? error.message : "Unknown error",
      },
      { status: 500 },
    )
  }
}<|MERGE_RESOLUTION|>--- conflicted
+++ resolved
@@ -14,35 +14,23 @@
   try {
     // Authenticate the admin user
     const session = await getServerSession(authOptions)
-<<<<<<< HEAD
-    if (!session || !session.user?.email) {
+    if (!session || !session.user?.id) {
       return NextResponse.json({ error: "Unauthorized" }, { status: 401 })
     }
 
-    // Check if the user is an admin (in production, check against a database)
-    const isAdmin = session.user.email.endsWith("@vocahire.com") || process.env.NODE_ENV === "development"
+    // Check if user is an admin
+    const user = await prisma.user.findUnique({
+      where: { id: session.user.id },
+      select: { email: true },
+    })
+
+    // This is a simple check - in production, you'd want a proper role system
+    const adminEmails = ["admin@example.com"] // Replace with actual admin emails
+    const isAdmin = user && adminEmails.includes(user.email || "")
+
     if (!isAdmin) {
-      return NextResponse.json({ error: "Forbidden - Admin access required" }, { status: 403 })
+      return NextResponse.json({ error: "Forbidden" }, { status: 403 })
     }
-=======
-  if (!session || !session.user?.email) {
-    return NextResponse.json({ error: "Unauthorized" }, { status: 401 })
-  }
-
-  // Check if user is an admin
-  const user = await prisma.user.findUnique({
-    where: { email: session.user.email },
-    select: { email: true },
-  })
-
-  // This is a simple check - in production, you'd want a proper role system
-  const adminEmails = ["admin@example.com"] // Replace with actual admin emails
-  const isAdmin = user && adminEmails.includes(user.email || "")
-
-  if (!isAdmin) {
-    return NextResponse.json({ error: "Forbidden" }, { status: 403 })
-  }
->>>>>>> 8657c6e2
 
     // In production, fetch real users from your database
     // For now, use mock data
