import { NextResponse } from "next/server";
import { getAuth } from "@clerk/nextjs/server";
import { NextRequest } from "next/server";
import { prisma } from "@/lib/prisma";
import { UsageData, UsageType } from "@/app/admin/usage/UsageDashboardClient"; // Import from client component path
import { Prisma } from "@prisma/client";
import { isAdminUser } from "@/lib/admin-config";
<<<<<<< HEAD
=======


>>>>>>> 5db5dd44
export async function GET(request: NextRequest) {
  try {
    const auth = getAuth(request);
    if (!auth.userId) {
      return NextResponse.json({ error: "Unauthorized" }, { status: 401 });
    }

    if (!isAdminUser(auth.userId)) {
      return NextResponse.json({ error: "Forbidden" }, { status: 403 });
    }

    const todayStart = new Date();
    todayStart.setHours(0, 0, 0, 0);

    const tomorrowStart = new Date(todayStart);
    tomorrowStart.setDate(todayStart.getDate() + 1);

    const users = await prisma.user.findMany({
      select: {
        id: true,
        // No email field in User model
        // Optionally include resumeJobTitle if you want to display it
        resumeJobTitle: true,
      },
    });

    const usageDataPromises = users.map(async (user) => {
      const dailyInterviews = await prisma.interviewSession.count({
        where: {
          userId: user.id,
          createdAt: {
            gte: todayStart,
            lt: tomorrowStart,
          },
        },
      });

      const dailyFeedbackGenerations = await prisma.feedback.count({
        where: {
          userId: user.id,
          createdAt: {
            gte: todayStart,
            lt: tomorrowStart,
          },
        },
      });

      return {
        userId: user.id,
        // No email field, optionally use resumeJobTitle as a display name
        name: user.resumeJobTitle ?? "Unknown",
        usage: {
          [UsageType.INTERVIEW_SESSION]: { daily: dailyInterviews, monthly: 0 }, // Monthly can be added later
          [UsageType.FEEDBACK_GENERATION]: { daily: dailyFeedbackGenerations, monthly: 0 },
        },
      };
    });

    const allUsageData: UsageData[] = await Promise.all(usageDataPromises);

    return NextResponse.json(allUsageData);
  } catch (error) {
    console.error("Error in /api/admin/usage:", error);
    return NextResponse.json(
      { error: "Internal Server Error" },
      { status: 500 },
    );
  }
}<|MERGE_RESOLUTION|>--- conflicted
+++ resolved
@@ -5,11 +5,7 @@
 import { UsageData, UsageType } from "@/app/admin/usage/UsageDashboardClient"; // Import from client component path
 import { Prisma } from "@prisma/client";
 import { isAdminUser } from "@/lib/admin-config";
-<<<<<<< HEAD
-=======
 
-
->>>>>>> 5db5dd44
 export async function GET(request: NextRequest) {
   try {
     const auth = getAuth(request);
