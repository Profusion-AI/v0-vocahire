--- conflicted
+++ resolved
@@ -40,11 +40,7 @@
     }
   }, 60000) // Run every minute
 
-<<<<<<< HEAD
-  return {
-=======
-  const clientImplementation = {
->>>>>>> 8657c6e2
+  const mock = {\
     get: async <T>(key: string): Promise<T | null> => {
       const data = store.get(key)
       if (!data) return null
@@ -52,125 +48,93 @@
         store.delete(key)
         return null
       }
-<<<<<<< HEAD
-  return data.value as T
+  return item.value as T
 }
 ,
-    set: async (key: string, value: any, options?:
-{
-  ex?: number
-}
-): Promise<string> =>
-{
-  const expiry = options?.ex ? Date.now() + options.ex * 1000 : undefined
-  store.set(key, { value, expiry })
-  return 'OK'
-}
-,
-    incr: async (key: string): Promise<number> =>
-{
-  const data = store.get(key)
-  const currentValue = data ? (typeof data.value === "number" ? data.value : 0) : 0
-  const newValue = currentValue + 1
-  store.set(key, { value: newValue, expiry: data?.expiry })
-  return newValue
-}
-,
-    expire: async (key: string, seconds: number): Promise<number> =>
-{
-  const data = store.get(key)
-  if (!data) return 0
-  const expiry = Date.now() + seconds * 1000
-  data.expiry = expiry
-  store.set(key, data)
-  return 1
-}
-,
-    ttl: async (key: string): Promise<number> =>
-{
-  const data = store.get(key)
-  if (!data || !data.expiry) return -1
-  const ttl = Math.ceil((data.expiry - Date.now()) / 1000)
-  return ttl > 0 ? ttl : -2
-}
-,
-    // Add other methods as needed with fallback implementations
-  } as unknown as Redis
-=======
-      return item.value as T
-    },
     
     set: async (
       key: string,
       value: any,
-      options?: {
-        ex?: number
-        px?: number
-      }
-    ): Promise<string | null> => {
-      let expiry: number | undefined
-      if (options?.ex) {
-        expiry = Date.now() + options.ex * 1000
-      } else if (options?.px) {
-        expiry = Date.now() + options.px
-      }
-      storage.set(key, { value, expiry })
-      return "OK"
+      options?:
+{
+  ex?: number;
+  px?: number
+}
+): Promise<string | null> =>
+{
+  let expiry: number | undefined
+  if (options?.ex) {
+    expiry = Date.now() + options.ex * 1000
+  } else if (options?.px) {
+    expiry = Date.now() + options.px
+  }
+  storage.set(key, { value, expiry })
+  return "OK"
+}
+,
+    
+    incr: async (key: string): Promise<number> =>
+{
+  const item = storage.get(key)
+  let currentValue = 0
+  if (item && typeof item.value === "number") {
+    if (!item.expiry || item.expiry > Date.now()) {
+      currentValue = item.value
+    }
+  }
+  const newValue = currentValue + 1
+  storage.set(key, { value: newValue, expiry: item?.expiry })
+  return newValue
+}
+,
+    
+    expire: async (key: string, seconds: number): Promise<number> =>
+{
+  const item = storage.get(key)
+  if (item) {
+    item.expiry = Date.now() + seconds * 1000
+    return 1
+  }
+  return 0
+}
+,
+    
+    pipeline: () =>
+{
+  const commands: Array<{ command: string; args: any[] }> = []
+  const pipeline = {
+    incr: (key: string) => {
+      commands.push({ command: "incr", args: [key] })
+      return pipeline
     },
-    
-    incr: async (key: string): Promise<number> => {
-      const item = storage.get(key)
-      let currentValue = 0
-      if (item && typeof item.value === "number") {
-        if (!item.expiry || item.expiry > Date.now()) {
-          currentValue = item.value
+    expire: (key: string, seconds: number) => {
+      commands.push({ command: "expire", args: [key, seconds] })
+      return pipeline
+    },
+    exec: async () => {
+      const results: any[] = []
+      for (const cmd of commands) {
+        if (cmd.command === "incr") {
+          results.push(await mock.incr(cmd.args[0]))
+        } else if (cmd.command === "expire") {
+          results.push(await mock.expire(cmd.args[0], cmd.args[1]))
         }
       }
-      const newValue = currentValue + 1
-      storage.set(key, { value: newValue, expiry: item?.expiry })
-      return newValue
-    },
-    
-    expire: async (key: string, seconds: number): Promise<number> => {
-      const item = storage.get(key)
-      if (item) {
-        item.expiry = Date.now() + seconds * 1000
-        return 1
-      }
-      return 0
-    },
-    
-    pipeline: () => {
-      const commands: Array<{ command: string; args: any[] }> = []
-      const pipelineInstance = {
-        incr: (key: string) => {
-          commands.push({ command: "incr", args: [key] })
-          return pipelineInstance
-        },
-        expire: (key: string, seconds: number) => {
-          commands.push({ command: "expire", args: [key, seconds] })
-          return pipelineInstance
-        },
-        exec: async () => {
-          const results: any[] = []
-          for (const cmd of commands) {
-            if (cmd.command === "incr") {
-              results.push(await clientImplementation.incr(cmd.args[0]))
-            } else if (cmd.command === "expire") {
-              results.push(await clientImplementation.expire(cmd.args[0], cmd.args[1]))
-            }
-          }
-          return results
-        },
-      }
-      return pipelineInstance
-    },
-    
-    del: async (key: string): Promise<number> => {
-      return storage.delete(key) ? 1 : 0
+      return results
     },
   }
-  return clientImplementation
+  return pipeline
+}
+,
+    
+    del: async (key: string): Promise<number> =>
+{
+  return storage.delete(key) ? 1 : 0
+}
+}
+  
+  mockRedisClient = mock
+return mock
 }
 
 /**
@@ -210,5 +174,4 @@
     }
     return mockRedisClient
   }
->>>>>>> 8657c6e2
 }